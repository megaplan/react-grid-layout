<html>
  <head>
<<<<<<< HEAD
    <script>
      window.gridProps = {
        isDraggable: true,
        isResizable: true,
        items: 20,
        w: 2,
        cols: {lg: 12, md: 10, sm: 6, xs: 4, xxs: 2}
      };
    </script>
    <script src="/react-grid-layout/dist/bundle.js"></script>
    <title>RGL Example</title>
=======
    <script src="http://localhost:4002/dist/commons.js"></script>
    <script src="http://localhost:4002/dist/1-basic.bundle.js"></script>
    <title>RGL Example 1 - Basic</title>
>>>>>>> a60979b8
  </head>
  <body>
    <h3>React-Grid-Layout Demo</h3>
    <p>Try dragging the elements around.</p>
    <p>React-Grid-Layout is the only grid layout system for React. It features auto-packing, resizable widgets,
    a fluid layout, and separate layouts per responsive breakpoint.</p>
    <p>Resize the window to try it out!</p>
    <p><a href="https://github.com/STRML/react-grid-layout">View project on GitHub</a></p>
    <div id="content"></div>
  </body>
</html><|MERGE_RESOLUTION|>--- conflicted
+++ resolved
@@ -1,22 +1,8 @@
 <html>
   <head>
-<<<<<<< HEAD
-    <script>
-      window.gridProps = {
-        isDraggable: true,
-        isResizable: true,
-        items: 20,
-        w: 2,
-        cols: {lg: 12, md: 10, sm: 6, xs: 4, xxs: 2}
-      };
-    </script>
-    <script src="/react-grid-layout/dist/bundle.js"></script>
-    <title>RGL Example</title>
-=======
-    <script src="http://localhost:4002/dist/commons.js"></script>
-    <script src="http://localhost:4002/dist/1-basic.bundle.js"></script>
+    <script src="/react-grid-layout/dist/commons.js"></script>
+    <script src="/react-grid-layout/dist/1-basic.bundle.js"></script>
     <title>RGL Example 1 - Basic</title>
->>>>>>> a60979b8
   </head>
   <body>
     <h3>React-Grid-Layout Demo</h3>
